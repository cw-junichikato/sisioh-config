package org.sisioh.config

import org.specs2.mutable.Specification
import java.io.File
import com.typesafe.config.ConfigObject
import scala.collection.mutable.ArrayBuffer

class ConfigurationSpec extends Specification {

  "configuration in Map" should {

    val configInMap = Configuration.parseMap(Map("foo.bar1" -> "value1", "foo.bar2" -> "value2", "blah" -> "value3"))

    "be accessible as an entry set" in {
      val map = Map(configInMap.entrySet.toList: _*)
      map.keySet must contain("foo.bar1", "foo.bar2", "blah").inOrder
    }

    "make all paths accessible" in {
      configInMap.keys must contain("foo.bar1", "foo.bar2", "blah").inOrder
    }

    "make all sub keys accessible" in {
      configInMap.subKeys must contain("foo", "blah").inOrder
    }

    "get value as boolean" in {
      val config = Configuration.parseMap(Map("boolean.v1" -> false))
      config.getBooleanValue("boolean.v1") must beSome(false)
    }

    "get values as boolean" in {
      val config = Configuration.parseMap(Map("boolean.v2" -> Seq(false, true)))
<<<<<<< HEAD
      config.getBooleanValues("boolean.v2") must beSome(Seq(false, true))
=======
      config.getBooleanValues("boolean.v2") must_== Some(ArrayBuffer(false, true))
>>>>>>> f6b4ba3f
    }

  }

  "configuration in File" should {

    val configInFile = Configuration.parseFile(new File("src/test/resources/conf/application.conf"))

    "be accessible as an entry set" in {
      val map = Map(configInFile.entrySet.toList: _*)
      map.keySet must contain("foo.bar1", "foo.bar2", "blah").inOrder
    }

    "make all paths accessible" in {
      configInFile.keys must contain("foo.bar1", "foo.bar2", "blah").inOrder
    }

    "make all sub keys accessible" in {
      configInFile.subKeys must contain("foo", "blah").inOrder
    }

    "get value as boolean" in {
      val Some(configValue) = configInFile.getConfigurationValue("boolean.v1")
      configValue.valueAsBoolean must beSome(false)
      configInFile.getBooleanValue("boolean.v1") must beSome(false)
    }

    "get values as boolean" in {
      configInFile.getBooleanValues("boolean.v2") must_== (Some(ArrayBuffer(false, true)))
    }

    "get configuration" in {
      val Some(config) = configInFile.getConfiguration("foo")
      config.getStringValue("bar1") must beSome("value1")
    }

    "get value as config object" in {
      val configObjectOpt = configInFile.getConfigurationObject("object.v1")
      configObjectOpt must beSome
      val Some(configObject) = configObjectOpt
      configObject("id").valueAsString must beSome("a")
      configObject("name").valueAsString must beSome("b")
      val objectv2 = configInFile.getConfigurationObject("object.v2")

      configObject.withFallback(objectv2.get)("age").valueAsNumber must beSome(20)
    }

  }

}<|MERGE_RESOLUTION|>--- conflicted
+++ resolved
@@ -31,11 +31,7 @@
 
     "get values as boolean" in {
       val config = Configuration.parseMap(Map("boolean.v2" -> Seq(false, true)))
-<<<<<<< HEAD
-      config.getBooleanValues("boolean.v2") must beSome(Seq(false, true))
-=======
       config.getBooleanValues("boolean.v2") must_== Some(ArrayBuffer(false, true))
->>>>>>> f6b4ba3f
     }
 
   }
